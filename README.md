## llama2.c

<p align="center">
  <img src="assets/llama_cute.jpg" width="300" height="300" alt="Cute Llama">
</p>

With the code in this repo you can train the Llama 2 LLM architecture from scratch in PyTorch, then export the weights to a binary file, and load that into one ~simple 500-line C file ([run.c](run.c)) that inferences the model. Alternatively, you can load, finetune, and inference Meta's Llama 2 (but this is still being actively fleshed out). Hence, this repo is a "fullstack" train + inference solution for Llama 2 LLM, with a focus on minimalism and simplicity. You might think that you need many billion parameter LLMs to do anything useful, but in fact very small LLMs can have surprisingly strong performance if you make the domain narrow enough. I recommend looking at the [TinyStories](https://huggingface.co/datasets/roneneldan/TinyStories) paper for inspiration.

Please note that this started recently as just a fun weekend project: I took my earlier [nanoGPT](https://github.com/karpathy/nanoGPT), tuned it to implement the Llama-2 architecture instead of GPT-2, and the meat of it was writing the C inference engine in [run.c](run.c). So the project is young and moving quickly. Hat tip to the awesome [llama.cpp](https://github.com/ggerganov/llama.cpp) for inspiring this project. I wanted something super minimal so I chose to hard-code the Llama 2 architecture, stick to fp32, and just roll one inference file of pure C with no dependencies.

## feel the magic

Let's just run a baby Llama 2 model in C. You need a model checkpoint. Download this 15M parameter model I trained on the [TinyStories](https://huggingface.co/datasets/roneneldan/TinyStories) dataset (~60MB download):

```bash
wget https://huggingface.co/karpathy/tinyllamas/resolve/main/stories15M.bin
```

Compile and run the C code:

```bash
make run
./run stories15M.bin
```

You'll see the text stream a sample. On my M1 MacBook Air this runs at ~110 tokens/s. See [performance](#performance) or the Makefile for compile flags that can significantly speed this up. We can also try a bit bigger 42M parameter model:

```bash
wget https://huggingface.co/karpathy/tinyllamas/resolve/main/stories42M.bin
./run stories42M.bin
```

This still runs at interactive rates and samples more coherent and diverse stories:

> Once upon a time, there was a little girl named Lily. She loved playing with her toys on top of her bed. One day, she decided to have a tea party with her stuffed animals. She poured some tea into a tiny teapot and put it on top of the teapot. Suddenly, her little brother Max came into the room and wanted to join the tea party too. Lily didn't want to share her tea and she told Max to go away. Max started to cry and Lily felt bad. She decided to yield her tea party to Max and they both shared the teapot. But then, something unexpected happened. The teapot started to shake and wiggle. Lily and Max were scared and didn't know what to do. Suddenly, the teapot started to fly towards the ceiling and landed on the top of the bed. Lily and Max were amazed and they hugged each other. They realized that sharing was much more fun than being selfish. From that day on, they always shared their tea parties and toys.

You can also prompt the model with a prefix (sadly, because this is currently done via positional arguments, you also have to specify temperature 1.0 and 256 steps, before you enter the prompt):

```bash
./run stories42M.bin 1.0 256 "One day, Lily met a Shoggoth"
```

> One day, Lily met a Shoggoth. He was very shy, but was also very generous. Lily said “Hello Shoggy! Can I be your friend?” Shoggy was happy to have a friend and said “Yes, let’s explore the universe together!” So they set off on a journey to explore the universe. As they travelled, Shoggy was happy to explain to Lily about all the wonderful things in the universe. At the end of the day, Lily and Shoggy had gathered lots of wonderful things from the universe, and they both felt very proud. They promised to explore the universe as one big pair and to never stop being generous to each other.

There is also an even better 110M param model available, see [models](#models).

## Meta's Llama 2 models

As the neural net architecture is identical, we can also inference the Llama 2 models released by Meta. Sadly there is a bit of friction here due to licensing (I can't directly upload the checkpoints, I think). So Step 1, get the Llama 2 checkpoints by following the [Meta instructions](https://github.com/facebookresearch/llama). Once we have those checkpoints, we have to convert them into the llama2.c format.
For this we need to install the python dependencies (`pip install -r requirements.txt`) and then use the `export_meta_llama_bin.py` file, e.g. for 7B model:

```bash
python export_meta_llama_bin.py path/to/llama/model/7B llama2_7b.bin
```

The export will take ~10 minutes or so and generate a 26GB file (the weights of the 7B model in float32) called `llama2_7b.bin` in the current directory. It has been [reported](https://github.com/karpathy/llama2.c/pull/85) that despite efforts, the 13B export currently doesn't work for unknown reaons (accepting PRs for fix). We can run the model as normal:

```bash
./run llama2_7b.bin
```

This ran at about 4 tokens/s compiled with [OpenMP](#OpenMP) on 96 threads on my CPU Linux box in the cloud. (On my MacBook Air M1, currently it's closer to 30 seconds per token if you just build with `make runfast`.) Example output:

> The purpose of this document is to highlight the state-of-the-art of CoO generation technologies, both recent developments and those in commercial use. The focus is on the technologies with the highest merit to become the dominating processes of the future and therefore to be technologies of interest to S&amp;T ... R&amp;D. As such, CoO generation technologies developed in Russia, Japan and Europe are described in some depth. The document starts with an introduction to cobalt oxides as complex products and a short view on cobalt as an essential material. The document continues with the discussion of the available CoO generation processes with respect to energy and capital consumption as well as to environmental damage.

base models... ¯\\_(ツ)_/¯. Since we can inference the base model, it should be possible to also inference the chat model quite easily, and have a conversation with it. And if we can find a way to run 7B more efficiently, we can start adding LoRA to our training script, and going wild with finetunes all within the repo!

## models

For the sake of examples of smaller, from-scratch models, I trained a small model series on TinyStories. All of these trained in a few hours on my training setup (4X A100 40GB GPUs). The 110M took around 24 hours. I am hosting them on huggingface hub [tinyllamas](https://huggingface.co/karpathy/tinyllamas), both in the original PyTorch .pt, and also in the llama2.c format .bin:

| model | dim | n_layers | n_heads | max context length | parameters | val loss | download
| --- | --- | --- | --- | --- | --- | --- | --- |
| OG | 288 | 6 | 6 | 256 | 15M | 1.072 | [stories15M.bin](https://huggingface.co/karpathy/tinyllamas/resolve/main/stories15M.bin) |
| 42M| 512 | 8 | 8 | 1024 | 42M | 0.847 | [stories42M.bin](https://huggingface.co/karpathy/tinyllamas/resolve/main/stories42M.bin) |
| 110M| 768 | 12 | 12 | 1024 | 110M | 0.760 | [stories110M.bin](https://huggingface.co/karpathy/tinyllamas/resolve/main/stories110M.bin) |

You'll notice that the 110M model is equivalent to GPT-1 in size. Alternatively, this is also the smallest model in the GPT-2 series (`GPT-2 small`), except the max context length is only 1024 instead of 2048. The only notable changes from GPT-1/2 architecture is that Llama uses RoPE relatively positional embeddings instead of absolute/learned positional embeddings, a bit more fancy SwiGLU non-linearity in the MLP, RMSNorm instead of LayerNorm, bias=False on all Linear layers, and is optionally multiquery (but this is not yet supported in llama2.c).

## training

Let's see how we can train a baby Llama 2 from scratch using the code in this repo. First let's download and pretokenize some source dataset, e.g. I like [TinyStories](https://huggingface.co/datasets/roneneldan/TinyStories) so this is the only example currently available in this repo. But it should be very easy to add datasets, see the code.

```bash
python tinystories.py download
python tinystories.py pretokenize
```

Then train our model:

```bash
python train.py
```

**brief training guide**. See the train.py script for more exotic launches and hyperparameter overrides. Here is a brief guide to how to set the parameters. Look at the table at the very end of the [Chinchilla paper](https://arxiv.org/abs/2203.15556) to get a sense of how the Transformer parameters (dim, n_layers, n_heads) grow or shrink together. Extrapolate/interpolate this pattern to get bigger or smaller transformers. Set the max context length however you wish, depending on the problem: this should be the max number of tokens that matter to predict the next token. E.g. Llama 2 uses 2048. Next, you want the _total_ batch size per update (printed by the script as "tokens per iteration will be:") to be somewhere around 100K tokens for medium-sized applications. For tiny applications it could be lower, for large training (e.g. GPTs/LLamas) it is usually ~0.5M, or even more. You get there by first maxing out the batch_size to whatever your system allows (e.g. mine was 16 in a recent run because after that my GPU runs out of memory), and then you want to increase gradient_accumulation_steps to be as high as necessary to reach the total batch size of ~100K. Finally, you want to tune your learning_rate (LR). You want this to be as high as your training allows. Very small networks can get away with a large LR (e.g. 1e-3 or even higher). Large networks need lower LRs. 3e-4 is a safe choice in most medium-sized applications, but can be too low for small networks, so try to increase it! Finally, max_iters is the length of training. Play with different settings. I mostly only ever tune these parameters and leave most of the others unchanged. Here is an example of how I trained the 110M model, which I don't think is anywhere near optimal, but looked sensible to me: dim 768, n_layers 12, n_heads 12 (so size of each head is 768 / 12 = 64 channels), seq len of 1024, batch size 16 (this is the most that fit my A100 40GB GPU), gradient_accumulation_steps = 8 was needed to get total tokens batch size to be 16 batch size * 1024 tokens in sequence * 8 grad_accum = 131,072 tokens per update. Good. Learning rate 4e-4 (probably a little too low). max_iters 200K (probably a bit too high). Dropout 0.1, as that usually helps a bit at medium size. That was it. I ran using Distributed Data Parallel (DDP) on 4 GPUs on my cloud machine, training took ~day or so.

Totally understand if you want to skip model training, for simple demo just download one of the pretrained models (see [models](#models) section), e.g.:

```bash
wget https://huggingface.co/karpathy/tinyllamas/resolve/main/stories15M.bin
```

Once we have the model.bin file, we can inference in C. Compile the C code first:

```bash
make run
```

You can now run it simply as

```bash
./run stories15M.bin
```

Watch the tokens stream by, fun! We can also run the PyTorch inference script for a comparison. Download one of the models again from huggingface hub and point the `sample.py` script at it:

```bash
wget https://huggingface.co/karpathy/tinyllamas/resolve/main/stories15M.pt -P out15M
mv out15M/stories15M.pt out15M/ckpt.pt # sorry the sample script current assumes this directory structure / filename...
python sample.py --out_dir=out15M
```

Which gives the same results. More detailed testing will be done in `test_all.py`. Currently you will need two files to test or sample: both the .bin file, and the .ckpt file inside a directory (see `test_all.py` for details). Sorry this is a bit janky right now, I have to think through running the tests without having to download 200MB of data. But run the tests with pytest:

```bash
$ pytest
```

## performance

There are many ways to potentially speed up this code depending on your system. Have a look at the [Makefile](Makefile), which contains a lot of notes. The `make run` command currently uses the `-O3` optimization by default, i.e.:

```bash
gcc -O3 -o run run.c -lm
```

-O3 includes optimizations that are expensive in terms of compile time and memory usage. Including vectorization, loop unrolling, and predicting branches.

To get a much better performance, try to compile with `make runfast`. This turns on the `-Ofast` flag, which includes additional optimizations that may break compliance with the C/IEEE specifications, in addition to `-O3`. See [the GCC docs](https://gcc.gnu.org/onlinedocs/gcc/Optimize-Options.html) for more information.

Try `-march=native` to compile the program to use the architecture of the machine you're compiling on rather than a more generic CPU. This may enable additional optimizations and hardware-specific tuning such as improved vector instructions/width.

The fastest throughput I saw so far on my MacBook Air (M1) so far is with `make runfast`. 

You can also experiment with replacing `gcc` with `clang`.

### OpenMP
Big improvements can also be achieved by compiling with OpenMP, which "activates" the `#pragma omp parallel for` inside the matmul and attention, allowing the work in the loops to be split up over multiple processors.
You'll need to install the OpenMP library and the clang compiler first (e.g. `apt install clang libomp-dev` on ubuntu). I was not able to get improvements from OpenMP on my MacBook, though. Then you can compile with `make runomp`, which does:

```bash
clang -Ofast -fopenmp -march=native run.c  -lm  -o run
```

When you run inference make sure to use OpenMP flags to set the number of threads, e.g.:

```bash
OMP_NUM_THREADS=4 ./run out/model.bin
```

Depending on your system resources you may want to tweak these hyperparameters and use more threads. But more is not always better, usually this is a bit U shaped.

## platforms

On **Windows**, use `build_msvc.bat` in a Visual Studio Command Prompt to build with msvc, or you can use `make win64` to use mingw compiler toolchain from linux or windows to build the windows target. MSVC build will automatically use openmp and max threads appropriate for your CPU unless you set `OMP_NUM_THREADS` env.

On **Centos 7**, **Amazon Linux 2018** use `rungnu` Makefile target: `make rungnu` or `make runompgnu` to use openmp.

## ack

I trained the llama2.c storyteller models on a 4X A100 40GB box graciously provided by the excellent [Lambda labs](https://lambdalabs.com/service/gpu-cloud), thank you.

## discord

Figured it's possible to reuse my existing discord channel (that I use for my [zero to hero youtube series](https://karpathy.ai/zero-to-hero.html)), see #llama2c channel on [discord](https://discord.gg/3zy8kqD9Cp), for any quick questions, related discussions, etc.

## contributing

A few words on this repo and the kinds of PRs that are likely to be accepted. What is the goal of this repo? Basically I think there will be a lot of interest in training or finetuning custom micro-LLMs (think ~100M - ~1B params, but let's say up to ~10B params) across a large diversity of applications, and deploying them in edge-adjacent environments (think MCUs, phones, web browsers, laptops, etc.). I'd like this repo to be the simplest, smallest, most hackable repo to support this workflow, both training and inference. In particular, this repo is not a complex framework with a 1000 knobs controlling inscrutible code across a nested directory structure of hundreds of files. Instead, I expect most applications will wish to create a fork of this repo and hack it to their specific needs and deployment platforms.

People who care about deployment efficiency above all else should look at [llama.cpp](https://github.com/ggerganov/llama.cpp). This repo still cares about efficiency, but not at the cost of simplicity, readability or portability. Basically, I expect that a lot of people come to this repo because the training code is 2 readable .py files and the inference code is 500 lines of C. So I'd like this to continue to be a kind of simplest "reference implementation" that can be easily hacked in a separate fork into whatever downstream application people are excited about. It shouldn't be full-featured. It shouldn't take 100 different options or settings. It shouldn't be the most efficient. A few examples:

- someone re-ordered two loops to improve data locality for a small efficieny win => instant merge.
- someone added the one line "pragma omp parallel for", which allows you to compile with OpenMP and dramatically speed up the code, or acts as just a comment if you don't compile it that way => instant merge.
- bug fixes and touchups etc. => happy to merge

A few examples of PRs are that are not an excellent fit:

- adding more than several #ifdefs all over the place in code. If they are localized / few, might be okay.
- adding a lot of code that is very specific to some specific platform (e.g. MCUs, or some special version of linux or processor). These may be a better fit for forks of the project, and I am very happy to maintain a list of these forks in section below.
- adding hundreds of lines of code to run.c that are only active in specific scenarios or platforms.

If your candidate PRs have elements of these it doesn't mean they won't get merged, it just means they will make it into the gray territory. TLDR: I am eager to merge any mostly small, mostly localized, broadly applicable, clean changes that improve the efficiency and portability of the repo, while keep its hackability and readability. I appreciate all PRs seeking to help me improve the project, thank you! <3.

## notable forks

- [llama2.rs](https://github.com/gaxler/llama2.rs) by @gaxler: a Rust port of this project
- [go-llama2](https://github.com/tmc/go-llama2) by @tmc: a Go port of this project
- [llama2.go](https://github.com/nikolaydubina/llama2.go) by @nikolaydubina: a Go port of this project
- [llama2.go](https://github.com/haormj/llama2.go) by @haormj: a Go port of this project
- [llama2.go](https://github.com/saracen/llama2.go) by @saracen: a Go port of this project
- [llama2.c-android](https://github.com/Manuel030/llama2.c-android): by @Manuel030: adds Android binaries of this project
- [llama2.c-android-wrapper](https://github.com/celikin/llama2.c-android-wrapper): by @celikin: added JNI wrapper, PoC
- [llama2.cpp](https://github.com/leloykun/llama2.cpp) by @leloykun: a C++ port of this project
- [llama2.js](https://github.com/epicure/llama2.js) by @epicure: a JavaScript port of this project
- [llama2.zig](https://github.com/cgbur/llama2.zig) by @cgbur: A Zig port of this project
<<<<<<< HEAD
- [llama2.jl](https://github.com/juvi21/llama2.jl) by @juvi21: a Julia port of this project
=======
- [llama2.c - Llama 2 Everywhere](https://github.com/trholding/llama2.c) by @trholding: Standalone, Bootable & Portable Binary Llama 2
- [llama2.rs](https://github.com/leo-du/llama2.rs) by @leo-du: A Rust port of this project
- [llama2.scala](https://github.com/jrudolph/llama2.scala) by @jrudolph: a Scala port of this project
>>>>>>> e06ff42b

## unsorted todos

- support Llama 2 7B Chat model and tune run.c to Chat UI/UX
- speed up 7B Llama 2 models sufficiently to work at interactive rates on Apple Silicon MacBooks
- possibly include emscripten / web backend (as seen in @gg PR)
- currently the project only runs in fp32, how easy would it be to different precisions?
- look into quantization and what would be involved
- todo multiquery support? doesn't seem as useful for smaller models that run on CPU (?)
- todo support inferencing beyond max_seq_len steps, have to think through the kv cache
- why is MFU so low (~10%) on my A100 40GB for training?
- weird errors with torch.compile and wandb when using DDP
- (LoRA) finetuning of Llama 2 models
- make more better tests to decrease yolo

## License

MIT<|MERGE_RESOLUTION|>--- conflicted
+++ resolved
@@ -204,13 +204,10 @@
 - [llama2.cpp](https://github.com/leloykun/llama2.cpp) by @leloykun: a C++ port of this project
 - [llama2.js](https://github.com/epicure/llama2.js) by @epicure: a JavaScript port of this project
 - [llama2.zig](https://github.com/cgbur/llama2.zig) by @cgbur: A Zig port of this project
-<<<<<<< HEAD
 - [llama2.jl](https://github.com/juvi21/llama2.jl) by @juvi21: a Julia port of this project
-=======
 - [llama2.c - Llama 2 Everywhere](https://github.com/trholding/llama2.c) by @trholding: Standalone, Bootable & Portable Binary Llama 2
 - [llama2.rs](https://github.com/leo-du/llama2.rs) by @leo-du: A Rust port of this project
 - [llama2.scala](https://github.com/jrudolph/llama2.scala) by @jrudolph: a Scala port of this project
->>>>>>> e06ff42b
 
 ## unsorted todos
 
